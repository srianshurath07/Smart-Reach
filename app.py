--- conflicted
+++ resolved
@@ -1,4 +1,3 @@
-<<<<<<< HEAD
 import streamlit as st
 import requests
 
@@ -148,158 +147,4 @@
         )
 
 # --- ADDITIONAL SPACING ---
-st.markdown("<br><br>", unsafe_allow_html=True)
-=======
-import streamlit as st
-import requests
-
-st.set_page_config(page_title="Marketing Dashboard", layout="wide")
-
-# Sidebar for navigation
-page = st.sidebar.radio("Navigation", ["Dashboard", "Profile", "Content", "Governance"])
-
-
-# --- DASHBOARD PAGE ---
-if page == "Dashboard":
-    # Your existing dashboard code here (metrics, cards, etc.)
-    st.markdown("## KEY METRICS")
-
-    metrics = [
-        {"label": "Total Campaigns", "value": "12", "desc": "Active"},
-        {"label": "Total Spend", "value": "$5400", "desc": "This Month"},
-        {"label": "Total Revenue", "value": "$12000", "desc": "This Month"},
-        {"label": "ROI", "value": "50%", "desc": "This Month"},
-    ]
-
-    cols = st.columns(3)
-    for i, metric in enumerate(metrics):
-        col = cols[i % 3]
-        with col:
-            st.markdown(
-                f"""
-                <div class="card">
-                    <div class="metric-label">{metric['label']}</div>
-                    <div class="metric-value">{metric['value']}</div>
-                    <div style="font-size:12px; color:black;">{metric['desc']}</div>
-                </div>
-                """,
-                unsafe_allow_html=True
-            )
-
-# --- PROFILE PAGE ---
-elif page == "Profile":
-    st.title("User Profile & Recommendations")
-
-    user_id = st.text_input("Enter User ID:")
-    if st.button("Get Recommendations"):
-        if user_id:
-            try:
-                response = requests.get(
-                    "http://127.0.0.1:8000/recommend",  # Replace with your actual FastAPI URL
-                    params={"user_id": 101}
-                )
-                if response.status_code == 200:
-                    data = response.json()
-                    st.subheader("Recommended Action")
-                    st.success(data.get("action", "No recommendation available"))
-                else:
-                    st.error(f"API Error: {response.status_code}")
-            except Exception as e:
-                st.error(f"Request failed: {e}")
-        else:
-            st.warning("Please enter a User ID")
-
-# --- PAGE CONFIG ---
-st.set_page_config(page_title="SmartReach Dashboard", layout="wide")
-
-# --- CUSTOM CSS ---
-st.markdown(
-    """
-    <style>
-    /* Header styling */
-    .css-18ni7ap.e8zbici2 {
-        background-color: #000000;
-        padding: 1rem;
-    }
-    .css-18ni7ap .stButton button {
-        color: white;
-    }
-    /* Remove top padding */
-    .css-1d391kg {
-        padding-top: 1rem;
-    }
-    /* Card styling */
-    .card {
-        background-color: #f0f0f5;
-        padding: 1rem;
-        border-radius: 10px;
-        text-align: center;
-        box-shadow: 2px 2px 5px rgba(0,0,0,0.1);
-    }
-    .metric-label {
-        font-weight: bold;
-        font-size: 16px;
-        font-color: #000000
-    }
-    .metric-value {
-        font-size: 24px;
-        margin-top: 0.5rem;
-        font-color: #000000
-    }
-    </style>
-    """,
-    unsafe_allow_html=True
-)
-
-# --- HEADER ---
-st.markdown(
-    """
-    <div style="display:flex; justify-content: space-between; align-items:center;">
-        <h2 style="color:white;">SMART<span style='color:#7F5AF0;'>REACH</span></h2>
-        <div>
-            <button style='margin-right:10px;'>Dashboard</button>
-            <button style='margin-right:10px;'>Campaigns</button>
-            <button style='margin-right:10px;'>Audiences</button>
-            <button style='margin-right:10px;'>Reports</button>
-        </div>
-        <div>
-            <button>Profile</button>
-        </div>
-    </div>
-    """,
-    unsafe_allow_html=True
-)
-
-st.markdown("## KEY METRICS")
-
-# --- DUMMY DATA (replace with your backend logic) ---
-metrics = [
-    {"label": "Total Campaigns", "value": "12", "desc": "Active"},
-    {"label": "Total Spend", "value": "$5400", "desc": "This Month"},
-    {"label": "Total Revenue", "value": "$12000", "desc": "This Month"},
-    {"label": "ROI", "value": "50%", "desc": "This Month"},
-    {"label": "Total Campaigns", "value": "12", "desc": "Active"},
-]
-
-# --- LAYOUT METRICS CARDS ---
-cols = st.columns(3)
-
-for i, metric in enumerate(metrics):
-    col = cols[i % 3]
-    with col:
-        st.markdown(
-            f"""
-            <div class="card">
-                <div class="metric-label">{metric['label']}</div>
-                <div class="metric-value">{metric['value']}</div>
-                <div style="font-size:12px; color:gray;">{metric['desc']}</div>
-            </div>
-            """,
-            unsafe_allow_html=True
-        )
-
-# --- ADDITIONAL SPACING ---
-st.markdown("<br><br>", unsafe_allow_html=True)
-
-
->>>>>>> 9d542a0b
+st.markdown("<br><br>", unsafe_allow_html=True)