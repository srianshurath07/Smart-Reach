<<<<<<< HEAD
# main.py
import os
import json
from datetime import datetime
from typing import List, Dict, Optional

import pandas as pd
import sqlite3
from fastapi import FastAPI, HTTPException
from fastapi.middleware.cors import CORSMiddleware
from pydantic import BaseModel

# Optional: OpenAI integration
OPENAI_KEY = os.getenv("OPENAI_API_KEY")

try:
    if OPENAI_KEY:
        import openai
        openai.api_key = OPENAI_KEY
except Exception:
    openai = None

APP_DIR = os.path.dirname(__file__)
DATA_DIR = os.path.join(APP_DIR, "data")
ENGAGEMENT_CSV = os.path.join(DATA_DIR, "engagement.csv")
USERS_JSON = os.path.join(DATA_DIR, "users.json")
SQLITE_DB = os.path.join(APP_DIR, "governance.db")

app = FastAPI(title="Marketing Dashboard API")

# CORS - allow your frontend during hackathon
app.add_middleware(
    CORSMiddleware,
    allow_origins=[
        "https://smart-reach-4wxm4qpxz3buk7paivptbw.streamlit.app/",
        "http://localhost:8501"
    ],
    allow_credentials=True,
    allow_methods=["GET", "POST"],
    allow_headers=["Authorization", "Content-Type"],
)


# ---------- Data loaders ----------
def load_engagement_df() -> pd.DataFrame:
    if not os.path.exists(ENGAGEMENT_CSV):
        return pd.DataFrame(columns=["user_id", "step", "timestamp"])
    df = pd.read_csv(ENGAGEMENT_CSV, parse_dates=["timestamp"])
    return df

def compute_engagement_payload(df: pd.DataFrame) -> Dict:
    # funnel counts
    funnel_counts = df['step'].value_counts().to_dict()
    funnel = [
        {"step": "email_open", "count": int(funnel_counts.get("email_open", 0))},
        {"step": "click", "count": int(funnel_counts.get("click", 0))},
        {"step": "purchase", "count": int(funnel_counts.get("purchase", 0))}
    ]
    # heatmap by hour-slot (simple)
    if df.empty:
        heatmap = []
    else:
        df['hour'] = df['timestamp'].dt.hour
        bins = [(0,6),(6,9),(9,12),(12,15),(15,18),(18,21),(21,24)]
        heatmap = []
        for start,end in bins:
            label = f"{start:02d}:00-{end:02d}:00"
            count = int(df[(df['hour'] >= start) & (df['hour'] < end)].shape[0])
            heatmap.append({"time_slot": label, "engagement": count})
    return {"funnel": funnel, "heatmap": heatmap}

def load_users() -> Dict:
    if not os.path.exists(USERS_JSON):
        return {}
    with open(USERS_JSON, 'r') as f:
        return json.load(f)

# ---------- SQLite for governance ----------
def init_db():
    conn = sqlite3.connect(SQLITE_DB, check_same_thread=False)
    cur = conn.cursor()
    cur.execute("""
    CREATE TABLE IF NOT EXISTS approvals (
        id INTEGER PRIMARY KEY AUTOINCREMENT,
        timestamp TEXT,
        content TEXT,
        approved_by TEXT
    )
    """)
    conn.commit()
    return conn

db_conn = init_db()

def insert_approval(content: str, approved_by: str) -> Dict:
    ts = datetime.utcnow().isoformat() + "Z"
    cur = db_conn.cursor()
    cur.execute("INSERT INTO approvals (timestamp, content, approved_by) VALUES (?, ?, ?)", (ts, content, approved_by))
    db_conn.commit()
    return {"timestamp": ts, "content": content, "approved_by": approved_by}

def read_approvals(limit: int = 100) -> List[Dict]:
    cur = db_conn.cursor()
    cur.execute("SELECT timestamp, content, approved_by FROM approvals ORDER BY id DESC LIMIT ?", (limit,))
    rows = cur.fetchall()
    return [{"timestamp": r[0], "content": r[1], "approved_by": r[2]} for r in rows]

# ---------- request models ----------
class ContentRequest(BaseModel):
    prompt: str

class ApprovalRequest(BaseModel):
    content: str
    approved_by: str

# ---------- endpoints ----------
@app.get("/api/engagement")
def get_engagement():
    df = load_engagement_df()
    payload = compute_engagement_payload(df)
    return payload

@app.get("/api/user/{user_id}")
def get_user(user_id: int):
    users = load_users()
    user = users.get(str(user_id))
    if not user:
        raise HTTPException(status_code=404, detail="User not found")
    # Simple NBA logic
    score = user.get("engagement_score", 0)
    if score >= 80:
        rec = "Upgrade to Platinum Card"
    elif score >= 50:
        rec = "Offer Cashback Promotion"
    else:
        rec = "Offer 10% Discount"
    explanation = [
        {"factor": "Engagement Score", "weight": min(80, score)},
        {"factor": "Purchase History", "weight": 30},
        {"factor": "Loyalty Tier", "weight": 20}
    ]
    return {"user": {"id": user_id, **user}, "nba": {"recommendation": rec, "explanation": explanation}}

@app.post("/api/generate-content")
def generate_content(request: ContentRequest):
    prompt = request.prompt
    # If OPENAI_KEY present, call OpenAI; otherwise return mock variations
    if OPENAI_KEY and openai:
        system = {"role":"system", "content":"You are a marketing copywriter that generates short subject lines."}
        user_msg = {"role":"user", "content": f"Generate 3 concise email subject lines for: {prompt}. Return as newline separated lines."}
        try:
            resp = openai.ChatCompletion.create(
                model="gpt-3.5-turbo",
                messages=[system, user_msg],
                temperature=0.7,
                max_tokens=150
            )
            text = resp.choices[0].message['content']
            # split into non-empty lines
            variations = [line.strip() for line in text.splitlines() if line.strip()]
            if not variations:
                variations = [text.strip()]
        except Exception as e:
            # fallback to mock on failure
            variations = [
                f"{prompt} — Exclusive Offer",
                f"Limited Time: {prompt}",
                f"Don’t Miss Out on {prompt}"
            ]
    else:
        # mock variants
        variations = [
            f"{prompt} — Exclusive Offer",
            f"Limited Time: {prompt}",
            f"Don’t Miss Out on {prompt}"
        ]
    return {"variations": variations}

@app.post("/api/log-approval")
def log_approval(req: ApprovalRequest):
    entry = insert_approval(req.content, req.approved_by)
    return {"status": "success", **entry}

@app.get("/api/governance")
def get_governance(limit: Optional[int] = 100):
    logs = read_approvals(limit)
    return {"logs": logs}

# Reload endpoints for development convenience
@app.post("/api/reload-data")
def reload_data():
    # intentionally simple: checks files exist
    exist_eng = os.path.exists(ENGAGEMENT_CSV)
    exist_users = os.path.exists(USERS_JSON)
    return {"engagement_csv": exist_eng, "users_json": exist_users}

=======
# main.py
import os
import json
from datetime import datetime
from typing import List, Dict, Optional

import pandas as pd
import sqlite3
from fastapi import FastAPI, HTTPException
from fastapi.middleware.cors import CORSMiddleware
from pydantic import BaseModel

# Optional: OpenAI integration
OPENAI_KEY = os.getenv("OPENAI_API_KEY")

try:
    if OPENAI_KEY:
        import openai
        openai.api_key = OPENAI_KEY
except Exception:
    openai = None

APP_DIR = os.path.dirname(__file__)
DATA_DIR = os.path.join(APP_DIR, "data")
ENGAGEMENT_CSV = os.path.join(DATA_DIR, "engagement.csv")
USERS_JSON = os.path.join(DATA_DIR, "users.json")
SQLITE_DB = os.path.join(APP_DIR, "governance.db")

app = FastAPI(title="Marketing Dashboard API")

# CORS - allow your frontend during hackathon
app.add_middleware(
    CORSMiddleware,
    allow_origins=[
        "https://smart-reach-4wxm4qpxz3buk7paivptbw.streamlit.app/",
        "http://localhost:8501"
    ],
    allow_credentials=True,
    allow_methods=["GET", "POST"],
    allow_headers=["Authorization", "Content-Type"],
)


# ---------- Data loaders ----------
def load_engagement_df() -> pd.DataFrame:
    if not os.path.exists(ENGAGEMENT_CSV):
        return pd.DataFrame(columns=["user_id", "step", "timestamp"])
    df = pd.read_csv(ENGAGEMENT_CSV, parse_dates=["timestamp"])
    return df

def compute_engagement_payload(df: pd.DataFrame) -> Dict:
    # funnel counts
    funnel_counts = df['step'].value_counts().to_dict()
    funnel = [
        {"step": "email_open", "count": int(funnel_counts.get("email_open", 0))},
        {"step": "click", "count": int(funnel_counts.get("click", 0))},
        {"step": "purchase", "count": int(funnel_counts.get("purchase", 0))}
    ]
    # heatmap by hour-slot (simple)
    if df.empty:
        heatmap = []
    else:
        df['hour'] = df['timestamp'].dt.hour
        bins = [(0,6),(6,9),(9,12),(12,15),(15,18),(18,21),(21,24)]
        heatmap = []
        for start,end in bins:
            label = f"{start:02d}:00-{end:02d}:00"
            count = int(df[(df['hour'] >= start) & (df['hour'] < end)].shape[0])
            heatmap.append({"time_slot": label, "engagement": count})
    return {"funnel": funnel, "heatmap": heatmap}

def load_users() -> Dict:
    if not os.path.exists(USERS_JSON):
        return {}
    with open(USERS_JSON, 'r') as f:
        return json.load(f)

# ---------- SQLite for governance ----------
def init_db():
    conn = sqlite3.connect(SQLITE_DB, check_same_thread=False)
    cur = conn.cursor()
    cur.execute("""
    CREATE TABLE IF NOT EXISTS approvals (
        id INTEGER PRIMARY KEY AUTOINCREMENT,
        timestamp TEXT,
        content TEXT,
        approved_by TEXT
    )
    """)
    conn.commit()
    return conn

db_conn = init_db()

def insert_approval(content: str, approved_by: str) -> Dict:
    ts = datetime.utcnow().isoformat() + "Z"
    cur = db_conn.cursor()
    cur.execute("INSERT INTO approvals (timestamp, content, approved_by) VALUES (?, ?, ?)", (ts, content, approved_by))
    db_conn.commit()
    return {"timestamp": ts, "content": content, "approved_by": approved_by}

def read_approvals(limit: int = 100) -> List[Dict]:
    cur = db_conn.cursor()
    cur.execute("SELECT timestamp, content, approved_by FROM approvals ORDER BY id DESC LIMIT ?", (limit,))
    rows = cur.fetchall()
    return [{"timestamp": r[0], "content": r[1], "approved_by": r[2]} for r in rows]

# ---------- request models ----------
class ContentRequest(BaseModel):
    prompt: str

class ApprovalRequest(BaseModel):
    content: str
    approved_by: str

# ---------- endpoints ----------
@app.get("/api/engagement")
def get_engagement():
    df = load_engagement_df()
    payload = compute_engagement_payload(df)
    return payload

@app.get("/api/user/{user_id}")
def get_user(user_id: int):
    users = load_users()
    user = users.get(str(user_id))
    if not user:
        raise HTTPException(status_code=404, detail="User not found")
    # Simple NBA logic
    score = user.get("engagement_score", 0)
    if score >= 80:
        rec = "Upgrade to Platinum Card"
    elif score >= 50:
        rec = "Offer Cashback Promotion"
    else:
        rec = "Offer 10% Discount"
    explanation = [
        {"factor": "Engagement Score", "weight": min(80, score)},
        {"factor": "Purchase History", "weight": 30},
        {"factor": "Loyalty Tier", "weight": 20}
    ]
    return {"user": {"id": user_id, **user}, "nba": {"recommendation": rec, "explanation": explanation}}

@app.post("/api/generate-content")
def generate_content(request: ContentRequest):
    prompt = request.prompt
    # If OPENAI_KEY present, call OpenAI; otherwise return mock variations
    if OPENAI_KEY and openai:
        system = {"role":"system", "content":"You are a marketing copywriter that generates short subject lines."}
        user_msg = {"role":"user", "content": f"Generate 3 concise email subject lines for: {prompt}. Return as newline separated lines."}
        try:
            resp = openai.ChatCompletion.create(
                model="gpt-3.5-turbo",
                messages=[system, user_msg],
                temperature=0.7,
                max_tokens=150
            )
            text = resp.choices[0].message['content']
            # split into non-empty lines
            variations = [line.strip() for line in text.splitlines() if line.strip()]
            if not variations:
                variations = [text.strip()]
        except Exception as e:
            # fallback to mock on failure
            variations = [
                f"{prompt} — Exclusive Offer",
                f"Limited Time: {prompt}",
                f"Don’t Miss Out on {prompt}"
            ]
    else:
        # mock variants
        variations = [
            f"{prompt} — Exclusive Offer",
            f"Limited Time: {prompt}",
            f"Don’t Miss Out on {prompt}"
        ]
    return {"variations": variations}

@app.post("/api/log-approval")
def log_approval(req: ApprovalRequest):
    entry = insert_approval(req.content, req.approved_by)
    return {"status": "success", **entry}

@app.get("/api/governance")
def get_governance(limit: Optional[int] = 100):
    logs = read_approvals(limit)
    return {"logs": logs}

# Reload endpoints for development convenience
@app.post("/api/reload-data")
def reload_data():
    # intentionally simple: checks files exist
    exist_eng = os.path.exists(ENGAGEMENT_CSV)
    exist_users = os.path.exists(USERS_JSON)
    return {"engagement_csv": exist_eng, "users_json": exist_users}
>>>>>>> 4ff68ede
<|MERGE_RESOLUTION|>--- conflicted
+++ resolved
@@ -1,394 +1,195 @@
-<<<<<<< HEAD
-# main.py
-import os
-import json
-from datetime import datetime
-from typing import List, Dict, Optional
-
-import pandas as pd
-import sqlite3
-from fastapi import FastAPI, HTTPException
-from fastapi.middleware.cors import CORSMiddleware
-from pydantic import BaseModel
-
-# Optional: OpenAI integration
-OPENAI_KEY = os.getenv("OPENAI_API_KEY")
-
-try:
-    if OPENAI_KEY:
-        import openai
-        openai.api_key = OPENAI_KEY
-except Exception:
-    openai = None
-
-APP_DIR = os.path.dirname(__file__)
-DATA_DIR = os.path.join(APP_DIR, "data")
-ENGAGEMENT_CSV = os.path.join(DATA_DIR, "engagement.csv")
-USERS_JSON = os.path.join(DATA_DIR, "users.json")
-SQLITE_DB = os.path.join(APP_DIR, "governance.db")
-
-app = FastAPI(title="Marketing Dashboard API")
-
-# CORS - allow your frontend during hackathon
-app.add_middleware(
-    CORSMiddleware,
-    allow_origins=[
-        "https://smart-reach-4wxm4qpxz3buk7paivptbw.streamlit.app/",
-        "http://localhost:8501"
-    ],
-    allow_credentials=True,
-    allow_methods=["GET", "POST"],
-    allow_headers=["Authorization", "Content-Type"],
-)
-
-
-# ---------- Data loaders ----------
-def load_engagement_df() -> pd.DataFrame:
-    if not os.path.exists(ENGAGEMENT_CSV):
-        return pd.DataFrame(columns=["user_id", "step", "timestamp"])
-    df = pd.read_csv(ENGAGEMENT_CSV, parse_dates=["timestamp"])
-    return df
-
-def compute_engagement_payload(df: pd.DataFrame) -> Dict:
-    # funnel counts
-    funnel_counts = df['step'].value_counts().to_dict()
-    funnel = [
-        {"step": "email_open", "count": int(funnel_counts.get("email_open", 0))},
-        {"step": "click", "count": int(funnel_counts.get("click", 0))},
-        {"step": "purchase", "count": int(funnel_counts.get("purchase", 0))}
-    ]
-    # heatmap by hour-slot (simple)
-    if df.empty:
-        heatmap = []
-    else:
-        df['hour'] = df['timestamp'].dt.hour
-        bins = [(0,6),(6,9),(9,12),(12,15),(15,18),(18,21),(21,24)]
-        heatmap = []
-        for start,end in bins:
-            label = f"{start:02d}:00-{end:02d}:00"
-            count = int(df[(df['hour'] >= start) & (df['hour'] < end)].shape[0])
-            heatmap.append({"time_slot": label, "engagement": count})
-    return {"funnel": funnel, "heatmap": heatmap}
-
-def load_users() -> Dict:
-    if not os.path.exists(USERS_JSON):
-        return {}
-    with open(USERS_JSON, 'r') as f:
-        return json.load(f)
-
-# ---------- SQLite for governance ----------
-def init_db():
-    conn = sqlite3.connect(SQLITE_DB, check_same_thread=False)
-    cur = conn.cursor()
-    cur.execute("""
-    CREATE TABLE IF NOT EXISTS approvals (
-        id INTEGER PRIMARY KEY AUTOINCREMENT,
-        timestamp TEXT,
-        content TEXT,
-        approved_by TEXT
-    )
-    """)
-    conn.commit()
-    return conn
-
-db_conn = init_db()
-
-def insert_approval(content: str, approved_by: str) -> Dict:
-    ts = datetime.utcnow().isoformat() + "Z"
-    cur = db_conn.cursor()
-    cur.execute("INSERT INTO approvals (timestamp, content, approved_by) VALUES (?, ?, ?)", (ts, content, approved_by))
-    db_conn.commit()
-    return {"timestamp": ts, "content": content, "approved_by": approved_by}
-
-def read_approvals(limit: int = 100) -> List[Dict]:
-    cur = db_conn.cursor()
-    cur.execute("SELECT timestamp, content, approved_by FROM approvals ORDER BY id DESC LIMIT ?", (limit,))
-    rows = cur.fetchall()
-    return [{"timestamp": r[0], "content": r[1], "approved_by": r[2]} for r in rows]
-
-# ---------- request models ----------
-class ContentRequest(BaseModel):
-    prompt: str
-
-class ApprovalRequest(BaseModel):
-    content: str
-    approved_by: str
-
-# ---------- endpoints ----------
-@app.get("/api/engagement")
-def get_engagement():
-    df = load_engagement_df()
-    payload = compute_engagement_payload(df)
-    return payload
-
-@app.get("/api/user/{user_id}")
-def get_user(user_id: int):
-    users = load_users()
-    user = users.get(str(user_id))
-    if not user:
-        raise HTTPException(status_code=404, detail="User not found")
-    # Simple NBA logic
-    score = user.get("engagement_score", 0)
-    if score >= 80:
-        rec = "Upgrade to Platinum Card"
-    elif score >= 50:
-        rec = "Offer Cashback Promotion"
-    else:
-        rec = "Offer 10% Discount"
-    explanation = [
-        {"factor": "Engagement Score", "weight": min(80, score)},
-        {"factor": "Purchase History", "weight": 30},
-        {"factor": "Loyalty Tier", "weight": 20}
-    ]
-    return {"user": {"id": user_id, **user}, "nba": {"recommendation": rec, "explanation": explanation}}
-
-@app.post("/api/generate-content")
-def generate_content(request: ContentRequest):
-    prompt = request.prompt
-    # If OPENAI_KEY present, call OpenAI; otherwise return mock variations
-    if OPENAI_KEY and openai:
-        system = {"role":"system", "content":"You are a marketing copywriter that generates short subject lines."}
-        user_msg = {"role":"user", "content": f"Generate 3 concise email subject lines for: {prompt}. Return as newline separated lines."}
-        try:
-            resp = openai.ChatCompletion.create(
-                model="gpt-3.5-turbo",
-                messages=[system, user_msg],
-                temperature=0.7,
-                max_tokens=150
-            )
-            text = resp.choices[0].message['content']
-            # split into non-empty lines
-            variations = [line.strip() for line in text.splitlines() if line.strip()]
-            if not variations:
-                variations = [text.strip()]
-        except Exception as e:
-            # fallback to mock on failure
-            variations = [
-                f"{prompt} — Exclusive Offer",
-                f"Limited Time: {prompt}",
-                f"Don’t Miss Out on {prompt}"
-            ]
-    else:
-        # mock variants
-        variations = [
-            f"{prompt} — Exclusive Offer",
-            f"Limited Time: {prompt}",
-            f"Don’t Miss Out on {prompt}"
-        ]
-    return {"variations": variations}
-
-@app.post("/api/log-approval")
-def log_approval(req: ApprovalRequest):
-    entry = insert_approval(req.content, req.approved_by)
-    return {"status": "success", **entry}
-
-@app.get("/api/governance")
-def get_governance(limit: Optional[int] = 100):
-    logs = read_approvals(limit)
-    return {"logs": logs}
-
-# Reload endpoints for development convenience
-@app.post("/api/reload-data")
-def reload_data():
-    # intentionally simple: checks files exist
-    exist_eng = os.path.exists(ENGAGEMENT_CSV)
-    exist_users = os.path.exists(USERS_JSON)
-    return {"engagement_csv": exist_eng, "users_json": exist_users}
-
-=======
-# main.py
-import os
-import json
-from datetime import datetime
-from typing import List, Dict, Optional
-
-import pandas as pd
-import sqlite3
-from fastapi import FastAPI, HTTPException
-from fastapi.middleware.cors import CORSMiddleware
-from pydantic import BaseModel
-
-# Optional: OpenAI integration
-OPENAI_KEY = os.getenv("OPENAI_API_KEY")
-
-try:
-    if OPENAI_KEY:
-        import openai
-        openai.api_key = OPENAI_KEY
-except Exception:
-    openai = None
-
-APP_DIR = os.path.dirname(__file__)
-DATA_DIR = os.path.join(APP_DIR, "data")
-ENGAGEMENT_CSV = os.path.join(DATA_DIR, "engagement.csv")
-USERS_JSON = os.path.join(DATA_DIR, "users.json")
-SQLITE_DB = os.path.join(APP_DIR, "governance.db")
-
-app = FastAPI(title="Marketing Dashboard API")
-
-# CORS - allow your frontend during hackathon
-app.add_middleware(
-    CORSMiddleware,
-    allow_origins=[
-        "https://smart-reach-4wxm4qpxz3buk7paivptbw.streamlit.app/",
-        "http://localhost:8501"
-    ],
-    allow_credentials=True,
-    allow_methods=["GET", "POST"],
-    allow_headers=["Authorization", "Content-Type"],
-)
-
-
-# ---------- Data loaders ----------
-def load_engagement_df() -> pd.DataFrame:
-    if not os.path.exists(ENGAGEMENT_CSV):
-        return pd.DataFrame(columns=["user_id", "step", "timestamp"])
-    df = pd.read_csv(ENGAGEMENT_CSV, parse_dates=["timestamp"])
-    return df
-
-def compute_engagement_payload(df: pd.DataFrame) -> Dict:
-    # funnel counts
-    funnel_counts = df['step'].value_counts().to_dict()
-    funnel = [
-        {"step": "email_open", "count": int(funnel_counts.get("email_open", 0))},
-        {"step": "click", "count": int(funnel_counts.get("click", 0))},
-        {"step": "purchase", "count": int(funnel_counts.get("purchase", 0))}
-    ]
-    # heatmap by hour-slot (simple)
-    if df.empty:
-        heatmap = []
-    else:
-        df['hour'] = df['timestamp'].dt.hour
-        bins = [(0,6),(6,9),(9,12),(12,15),(15,18),(18,21),(21,24)]
-        heatmap = []
-        for start,end in bins:
-            label = f"{start:02d}:00-{end:02d}:00"
-            count = int(df[(df['hour'] >= start) & (df['hour'] < end)].shape[0])
-            heatmap.append({"time_slot": label, "engagement": count})
-    return {"funnel": funnel, "heatmap": heatmap}
-
-def load_users() -> Dict:
-    if not os.path.exists(USERS_JSON):
-        return {}
-    with open(USERS_JSON, 'r') as f:
-        return json.load(f)
-
-# ---------- SQLite for governance ----------
-def init_db():
-    conn = sqlite3.connect(SQLITE_DB, check_same_thread=False)
-    cur = conn.cursor()
-    cur.execute("""
-    CREATE TABLE IF NOT EXISTS approvals (
-        id INTEGER PRIMARY KEY AUTOINCREMENT,
-        timestamp TEXT,
-        content TEXT,
-        approved_by TEXT
-    )
-    """)
-    conn.commit()
-    return conn
-
-db_conn = init_db()
-
-def insert_approval(content: str, approved_by: str) -> Dict:
-    ts = datetime.utcnow().isoformat() + "Z"
-    cur = db_conn.cursor()
-    cur.execute("INSERT INTO approvals (timestamp, content, approved_by) VALUES (?, ?, ?)", (ts, content, approved_by))
-    db_conn.commit()
-    return {"timestamp": ts, "content": content, "approved_by": approved_by}
-
-def read_approvals(limit: int = 100) -> List[Dict]:
-    cur = db_conn.cursor()
-    cur.execute("SELECT timestamp, content, approved_by FROM approvals ORDER BY id DESC LIMIT ?", (limit,))
-    rows = cur.fetchall()
-    return [{"timestamp": r[0], "content": r[1], "approved_by": r[2]} for r in rows]
-
-# ---------- request models ----------
-class ContentRequest(BaseModel):
-    prompt: str
-
-class ApprovalRequest(BaseModel):
-    content: str
-    approved_by: str
-
-# ---------- endpoints ----------
-@app.get("/api/engagement")
-def get_engagement():
-    df = load_engagement_df()
-    payload = compute_engagement_payload(df)
-    return payload
-
-@app.get("/api/user/{user_id}")
-def get_user(user_id: int):
-    users = load_users()
-    user = users.get(str(user_id))
-    if not user:
-        raise HTTPException(status_code=404, detail="User not found")
-    # Simple NBA logic
-    score = user.get("engagement_score", 0)
-    if score >= 80:
-        rec = "Upgrade to Platinum Card"
-    elif score >= 50:
-        rec = "Offer Cashback Promotion"
-    else:
-        rec = "Offer 10% Discount"
-    explanation = [
-        {"factor": "Engagement Score", "weight": min(80, score)},
-        {"factor": "Purchase History", "weight": 30},
-        {"factor": "Loyalty Tier", "weight": 20}
-    ]
-    return {"user": {"id": user_id, **user}, "nba": {"recommendation": rec, "explanation": explanation}}
-
-@app.post("/api/generate-content")
-def generate_content(request: ContentRequest):
-    prompt = request.prompt
-    # If OPENAI_KEY present, call OpenAI; otherwise return mock variations
-    if OPENAI_KEY and openai:
-        system = {"role":"system", "content":"You are a marketing copywriter that generates short subject lines."}
-        user_msg = {"role":"user", "content": f"Generate 3 concise email subject lines for: {prompt}. Return as newline separated lines."}
-        try:
-            resp = openai.ChatCompletion.create(
-                model="gpt-3.5-turbo",
-                messages=[system, user_msg],
-                temperature=0.7,
-                max_tokens=150
-            )
-            text = resp.choices[0].message['content']
-            # split into non-empty lines
-            variations = [line.strip() for line in text.splitlines() if line.strip()]
-            if not variations:
-                variations = [text.strip()]
-        except Exception as e:
-            # fallback to mock on failure
-            variations = [
-                f"{prompt} — Exclusive Offer",
-                f"Limited Time: {prompt}",
-                f"Don’t Miss Out on {prompt}"
-            ]
-    else:
-        # mock variants
-        variations = [
-            f"{prompt} — Exclusive Offer",
-            f"Limited Time: {prompt}",
-            f"Don’t Miss Out on {prompt}"
-        ]
-    return {"variations": variations}
-
-@app.post("/api/log-approval")
-def log_approval(req: ApprovalRequest):
-    entry = insert_approval(req.content, req.approved_by)
-    return {"status": "success", **entry}
-
-@app.get("/api/governance")
-def get_governance(limit: Optional[int] = 100):
-    logs = read_approvals(limit)
-    return {"logs": logs}
-
-# Reload endpoints for development convenience
-@app.post("/api/reload-data")
-def reload_data():
-    # intentionally simple: checks files exist
-    exist_eng = os.path.exists(ENGAGEMENT_CSV)
-    exist_users = os.path.exists(USERS_JSON)
-    return {"engagement_csv": exist_eng, "users_json": exist_users}
->>>>>>> 4ff68ede
+# main.py
+import os
+import json
+from datetime import datetime
+from typing import List, Dict, Optional
+
+import pandas as pd
+import sqlite3
+from fastapi import FastAPI, HTTPException
+from fastapi.middleware.cors import CORSMiddleware
+from pydantic import BaseModel
+
+# Optional: OpenAI integration
+OPENAI_KEY = os.getenv("OPENAI_API_KEY")
+
+try:
+    if OPENAI_KEY:
+        import openai
+        openai.api_key = OPENAI_KEY
+except Exception:
+    openai = None
+
+APP_DIR = os.path.dirname(__file__)
+DATA_DIR = os.path.join(APP_DIR, "data")
+ENGAGEMENT_CSV = os.path.join(DATA_DIR, "engagement.csv")
+USERS_JSON = os.path.join(DATA_DIR, "users.json")
+SQLITE_DB = os.path.join(APP_DIR, "governance.db")
+
+app = FastAPI(title="Marketing Dashboard API")
+
+# CORS - allow your frontend during hackathon
+app.add_middleware(
+    CORSMiddleware,
+    allow_origins=[
+        "https://smart-reach-4wxm4qpxz3buk7paivptbw.streamlit.app/",
+        "http://localhost:8501"
+    ],
+    allow_credentials=True,
+    allow_methods=["GET", "POST"],
+    allow_headers=["Authorization", "Content-Type"],
+)
+
+
+# ---------- Data loaders ----------
+def load_engagement_df() -> pd.DataFrame:
+    if not os.path.exists(ENGAGEMENT_CSV):
+        return pd.DataFrame(columns=["user_id", "step", "timestamp"])
+    df = pd.read_csv(ENGAGEMENT_CSV, parse_dates=["timestamp"])
+    return df
+
+def compute_engagement_payload(df: pd.DataFrame) -> Dict:
+    # funnel counts
+    funnel_counts = df['step'].value_counts().to_dict()
+    funnel = [
+        {"step": "email_open", "count": int(funnel_counts.get("email_open", 0))},
+        {"step": "click", "count": int(funnel_counts.get("click", 0))},
+        {"step": "purchase", "count": int(funnel_counts.get("purchase", 0))}
+    ]
+    # heatmap by hour-slot (simple)
+    if df.empty:
+        heatmap = []
+    else:
+        df['hour'] = df['timestamp'].dt.hour
+        bins = [(0,6),(6,9),(9,12),(12,15),(15,18),(18,21),(21,24)]
+        heatmap = []
+        for start,end in bins:
+            label = f"{start:02d}:00-{end:02d}:00"
+            count = int(df[(df['hour'] >= start) & (df['hour'] < end)].shape[0])
+            heatmap.append({"time_slot": label, "engagement": count})
+    return {"funnel": funnel, "heatmap": heatmap}
+
+def load_users() -> Dict:
+    if not os.path.exists(USERS_JSON):
+        return {}
+    with open(USERS_JSON, 'r') as f:
+        return json.load(f)
+
+# ---------- SQLite for governance ----------
+def init_db():
+    conn = sqlite3.connect(SQLITE_DB, check_same_thread=False)
+    cur = conn.cursor()
+    cur.execute("""
+    CREATE TABLE IF NOT EXISTS approvals (
+        id INTEGER PRIMARY KEY AUTOINCREMENT,
+        timestamp TEXT,
+        content TEXT,
+        approved_by TEXT
+    )
+    """)
+    conn.commit()
+    return conn
+
+db_conn = init_db()
+
+def insert_approval(content: str, approved_by: str) -> Dict:
+    ts = datetime.utcnow().isoformat() + "Z"
+    cur = db_conn.cursor()
+    cur.execute("INSERT INTO approvals (timestamp, content, approved_by) VALUES (?, ?, ?)", (ts, content, approved_by))
+    db_conn.commit()
+    return {"timestamp": ts, "content": content, "approved_by": approved_by}
+
+def read_approvals(limit: int = 100) -> List[Dict]:
+    cur = db_conn.cursor()
+    cur.execute("SELECT timestamp, content, approved_by FROM approvals ORDER BY id DESC LIMIT ?", (limit,))
+    rows = cur.fetchall()
+    return [{"timestamp": r[0], "content": r[1], "approved_by": r[2]} for r in rows]
+
+# ---------- request models ----------
+class ContentRequest(BaseModel):
+    prompt: str
+
+class ApprovalRequest(BaseModel):
+    content: str
+    approved_by: str
+
+# ---------- endpoints ----------
+@app.get("/api/engagement")
+def get_engagement():
+    df = load_engagement_df()
+    payload = compute_engagement_payload(df)
+    return payload
+
+@app.get("/api/user/{user_id}")
+def get_user(user_id: int):
+    users = load_users()
+    user = users.get(str(user_id))
+    if not user:
+        raise HTTPException(status_code=404, detail="User not found")
+    # Simple NBA logic
+    score = user.get("engagement_score", 0)
+    if score >= 80:
+        rec = "Upgrade to Platinum Card"
+    elif score >= 50:
+        rec = "Offer Cashback Promotion"
+    else:
+        rec = "Offer 10% Discount"
+    explanation = [
+        {"factor": "Engagement Score", "weight": min(80, score)},
+        {"factor": "Purchase History", "weight": 30},
+        {"factor": "Loyalty Tier", "weight": 20}
+    ]
+    return {"user": {"id": user_id, **user}, "nba": {"recommendation": rec, "explanation": explanation}}
+
+@app.post("/api/generate-content")
+def generate_content(request: ContentRequest):
+    prompt = request.prompt
+    # If OPENAI_KEY present, call OpenAI; otherwise return mock variations
+    if OPENAI_KEY and openai:
+        system = {"role":"system", "content":"You are a marketing copywriter that generates short subject lines."}
+        user_msg = {"role":"user", "content": f"Generate 3 concise email subject lines for: {prompt}. Return as newline separated lines."}
+        try:
+            resp = openai.ChatCompletion.create(
+                model="gpt-3.5-turbo",
+                messages=[system, user_msg],
+                temperature=0.7,
+                max_tokens=150
+            )
+            text = resp.choices[0].message['content']
+            # split into non-empty lines
+            variations = [line.strip() for line in text.splitlines() if line.strip()]
+            if not variations:
+                variations = [text.strip()]
+        except Exception as e:
+            # fallback to mock on failure
+            variations = [
+                f"{prompt} — Exclusive Offer",
+                f"Limited Time: {prompt}",
+                f"Don’t Miss Out on {prompt}"
+            ]
+    else:
+        # mock variants
+        variations = [
+            f"{prompt} — Exclusive Offer",
+            f"Limited Time: {prompt}",
+            f"Don’t Miss Out on {prompt}"
+        ]
+    return {"variations": variations}
+
+@app.post("/api/log-approval")
+def log_approval(req: ApprovalRequest):
+    entry = insert_approval(req.content, req.approved_by)
+    return {"status": "success", **entry}
+
+@app.get("/api/governance")
+def get_governance(limit: Optional[int] = 100):
+    logs = read_approvals(limit)
+    return {"logs": logs}
+
+# Reload endpoints for development convenience
+@app.post("/api/reload-data")
+def reload_data():
+    # intentionally simple: checks files exist
+    exist_eng = os.path.exists(ENGAGEMENT_CSV)
+    exist_users = os.path.exists(USERS_JSON)
+    return {"engagement_csv": exist_eng, "users_json": exist_users}